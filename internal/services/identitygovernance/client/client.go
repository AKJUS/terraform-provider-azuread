--- conflicted
+++ resolved
@@ -17,11 +17,8 @@
 	AccessPackageResourceClient                           *msgraph.AccessPackageResourceClient
 	AccessPackageResourceRequestClient                    *msgraph.AccessPackageResourceRequestClient
 	AccessPackageResourceRoleScopeClient                  *msgraph.AccessPackageResourceRoleScopeClient
-<<<<<<< HEAD
+	PrivilegedAccessGroupAssignmentScheduleRequestsClient *msgraph.PrivilegedAccessGroupAssignmentScheduleRequestsClient
 	PrivilegedAccessGroupEligibilityScheduleRequestClient *msgraph.PrivilegedAccessGroupEligibilityScheduleRequestClient
-=======
-	PrivilegedAccessGroupAssignmentScheduleRequestsClient *msgraph.PrivilegedAccessGroupAssignmentScheduleRequestsClient
->>>>>>> f72d4eec
 }
 
 func NewClient(o *common.ClientOptions) *Client {
@@ -59,13 +56,11 @@
 	o.ConfigureClient(&accessPackageResourceRoleScopeClient.BaseClient)
 	accessPackageResourceRoleScopeClient.BaseClient.ApiVersion = msgraph.VersionBeta
 
-<<<<<<< HEAD
+	privilegedAccessGroupAssignmentScheduleRequestsClient := msgraph.NewPrivilegedAccessGroupAssignmentScheduleRequestsClient()
+	o.ConfigureClient(&privilegedAccessGroupAssignmentScheduleRequestsClient.BaseClient)
+
 	privilegedAccessGroupEligibilityScheduleRequestsClient := msgraph.NewPrivilegedAccessGroupEligibilityScheduleRequestClient()
 	o.ConfigureClient(&privilegedAccessGroupEligibilityScheduleRequestsClient.BaseClient)
-=======
-	privilegedAccessGroupAssignmentScheduleRequestsClient := msgraph.NewPrivilegedAccessGroupAssignmentScheduleRequestsClient()
-	o.ConfigureClient(&privilegedAccessGroupAssignmentScheduleRequestsClient.BaseClient)
->>>>>>> f72d4eec
 
 	return &Client{
 		AccessPackageAssignmentPolicyClient:                   accessPackageAssignmentPolicyClient,
@@ -76,10 +71,7 @@
 		AccessPackageResourceClient:                           accessPackageResourceClient,
 		AccessPackageResourceRequestClient:                    accessPackageResourceRequestClient,
 		AccessPackageResourceRoleScopeClient:                  accessPackageResourceRoleScopeClient,
-<<<<<<< HEAD
+		PrivilegedAccessGroupAssignmentScheduleRequestsClient: privilegedAccessGroupAssignmentScheduleRequestsClient,
 		PrivilegedAccessGroupEligibilityScheduleRequestClient: privilegedAccessGroupEligibilityScheduleRequestsClient,
-=======
-		PrivilegedAccessGroupAssignmentScheduleRequestsClient: privilegedAccessGroupAssignmentScheduleRequestsClient,
->>>>>>> f72d4eec
 	}
 }